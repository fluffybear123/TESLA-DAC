/*
This file is part of the DAO.

The DAO is free software: you can redistribute it and/or modify
it under the terms of the GNU lesser General Public License as published by
the Free Software Foundation, either version 3 of the License, or
(at your option) any later version.

The DAO is distributed in the hope that it will be useful,
but WITHOUT ANY WARRANTY; without even the implied warranty of
MERCHANTABILITY or FITNESS FOR A PARTICULAR PURPOSE.  See the
GNU lesser General Public License for more details.

You should have received a copy of the GNU lesser General Public License
along with the DAO.  If not, see <http://www.gnu.org/licenses/>.
*/


/*
 * Token Creation contract, used by the DAO to create its tokens and initialize
 * its ether. Feel free to modify the divisor method to implement different
 * Token Creation parameters
*/

import "./Token.sol";
import "./ManagedAccount.sol";

contract TokenCreationInterface {

    // End of token creation, in Unix time
    uint public closingTime;
    // Minimum fueling goal of the token creation, denominated in tokens to
    // be created
    uint public minTokensToCreate;
    // True if the DAO reached its minimum fueling goal, false otherwise
    bool public isFueled;
    // For DAO splits - if privateCreation is 0, then it is a public token
    // creation, otherwise only the address stored in privateCreation is
    // allowed to create tokens
    address public privateCreation;
    // hold extra ether which has been sent after the DAO token
    // creation rate has increased
    ManagedAccount public extraBalance;
    // tracks the amount of wei given from each contributor (used for refund)
    mapping (address => uint256) weiGiven;

    /// @dev Constructor setting the minimum fueling goal and the
    /// end of the Token Creation
    /// @param _minTokensToCreate Minimum fueling goal in number of
    ///        Tokens to be created
    /// @param _closingTime Date (in Unix time) of the end of the Token Creation
    /// @param _privateCreation Zero means that the creation is public.  A
    /// non-zero address represents the only address that can create Tokens
    /// (the address can also create Tokens on behalf of other accounts)
    // This is the constructor: it can not be overloaded so it is commented out
    //  function TokenCreation(
        //  uint _minTokensTocreate,
        //  uint _closingTime,
        //  address _privateCreation
        //  string _tokenName,
        //  string _tokenSymbol,
        //  uint _decimalPlaces
    //  );

    /// @notice Create Token with `_tokenHolder` as the initial owner of the Token
    /// @param _tokenHolder The address of the Tokens's recipient
    /// @return Whether the token creation was successful
    function createTokenProxy(address _tokenHolder) returns (bool success);

    /// @notice Refund `msg.sender` in the case the Token Creation did
    /// not reach its minimum fueling goal
    function refund();

    event FuelingToDate(uint value);
    event CreatedToken(address indexed to, uint amount);
    event Refund(address indexed to, uint value);
}


contract TokenCreation is TokenCreationInterface, Token {
    function TokenCreation(
        uint _minTokensToCreate,
        uint _closingTime,
        address _privateCreation,
        string _tokenName,
        string _tokenSymbol,
        uint8 _decimalPlaces) {

        closingTime = _closingTime;
        minTokensToCreate = _minTokensToCreate;
        privateCreation = _privateCreation;
<<<<<<< HEAD
		isFueled = false;
=======
        extraBalance = new ManagedAccount(address(this), true);
        name = _tokenName;
        symbol = _tokenSymbol;
        decimals = _decimalPlaces;
        
>>>>>>> 20284e03
    }

    function createTokenProxy(address _tokenHolder) returns (bool success) {
        if (now < closingTime && msg.value > 0
            && (privateCreation == 0 || privateCreation == msg.sender)) {

            uint token = msg.value;
            balances[_tokenHolder] += token;
            totalSupply += token;
            CreatedToken(_tokenHolder, token);
            if (totalSupply >= minTokensToCreate && !isFueled) {
                isFueled = true;
                FuelingToDate(totalSupply);
            }
            return true;
        }
        throw;
    }

    function refund() noEther {
        if (now > closingTime && !isFueled) {
            if (msg.sender.call.value(balances[msg.sender])()) {
                Refund(msg.sender, balances[msg.sender]);
                totalSupply -= balances[msg.sender];
                balances[msg.sender] = 0;
            }
        }
    }
}<|MERGE_RESOLUTION|>--- conflicted
+++ resolved
@@ -89,15 +89,10 @@
         closingTime = _closingTime;
         minTokensToCreate = _minTokensToCreate;
         privateCreation = _privateCreation;
-<<<<<<< HEAD
-		isFueled = false;
-=======
-        extraBalance = new ManagedAccount(address(this), true);
         name = _tokenName;
         symbol = _tokenSymbol;
         decimals = _decimalPlaces;
         
->>>>>>> 20284e03
     }
 
     function createTokenProxy(address _tokenHolder) returns (bool success) {
